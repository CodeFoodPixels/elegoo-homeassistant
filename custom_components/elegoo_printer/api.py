"""Sample API Client."""

from __future__ import annotations

from typing import TYPE_CHECKING
<<<<<<< HEAD
=======

from custom_components.elegoo_printer.elegoo_sdcp.elegoo_printer import (
    ElegooPrinterClient,
    ElegooPrinterClientWebsocketConnectionError,
    ElegooPrinterClientWebsocketError,
)
>>>>>>> d97d95e6

if TYPE_CHECKING:
    from logging import Logger

<<<<<<< HEAD

class ElegooPrinterApiClientError(Exception):
    """Exception to indicate a general API error."""


class ElegooPrinterApiClientCommunicationError(
    ElegooPrinterApiClientError,
):
    """Exception to indicate a communication error."""


class ElegooPrinterApiClientAuthenticationError(
    ElegooPrinterApiClientError,
):
    """Exception to indicate an authentication error."""
=======
    from custom_components.elegoo_printer.elegoo_sdcp.models.printer import PrinterData
>>>>>>> d97d95e6


class ElegooPrinterApiClient:
    """Sample API Client."""

<<<<<<< HEAD
    def __init__(
        self,
        ip_address: str,
        elegoo_printer: ElegooPrinterClient,
    ) -> None:
        """Sample API Client."""
        self._ip_address: str = ip_address
        self._elegoo_printer: ElegooPrinterClient = elegoo_printer

    async def async_get_data(self) -> PrinterData:
        """Get data from the API."""
        self._elegoo_printer.get_printer_attributes()
        return self._elegoo_printer.get_printer_status()
=======
    _ip_address: str
    _elegoo_printer: ElegooPrinterClient
    _logger: Logger

    def __init__(self, ip_address: str, logger: Logger) -> None:
        """Initialize."""
        self._ip_address = ip_address
        self._logger = logger

    @classmethod
    async def async_create(
        cls, ip_address: str, logger: Logger
    ) -> ElegooPrinterApiClient | None:
        """Sample API Client."""
        self = ElegooPrinterApiClient(ip_address, logger)

        elegoo_printer = ElegooPrinterClient(ip_address, logger)
        printer = elegoo_printer.discover_printer()
        if printer is None:
            return None
        connected = await elegoo_printer.connect_printer()
        if connected:
            logger.info("Polling Started")
            self._elegoo_printer = elegoo_printer
        return self

    async def async_get_status(self) -> PrinterData:
        """Get data from the API."""
        try:
            return self._elegoo_printer.get_printer_status()
        except ElegooPrinterClientWebsocketConnectionError:
            # Retry
            connected = await self.retry()
            if connected is False:
                raise ElegooPrinterClientWebsocketError from Exception(
                    "Failed to recononect"
                )
            return self._elegoo_printer.get_printer_status()
        except ElegooPrinterClientWebsocketError:
            raise
        except OSError:
            raise

    async def async_get_attributes(self) -> PrinterData:
        """Get data from the API."""
        return self._elegoo_printer.get_printer_attributes()

    async def retry(self) -> bool:
        """Retry connecting to the printer and getting data."""
        return await self._elegoo_printer.connect_printer()
>>>>>>> d97d95e6
<|MERGE_RESOLUTION|>--- conflicted
+++ resolved
@@ -3,58 +3,22 @@
 from __future__ import annotations
 
 from typing import TYPE_CHECKING
-<<<<<<< HEAD
-=======
 
 from custom_components.elegoo_printer.elegoo_sdcp.elegoo_printer import (
     ElegooPrinterClient,
     ElegooPrinterClientWebsocketConnectionError,
     ElegooPrinterClientWebsocketError,
 )
->>>>>>> d97d95e6
 
 if TYPE_CHECKING:
     from logging import Logger
 
-<<<<<<< HEAD
-
-class ElegooPrinterApiClientError(Exception):
-    """Exception to indicate a general API error."""
-
-
-class ElegooPrinterApiClientCommunicationError(
-    ElegooPrinterApiClientError,
-):
-    """Exception to indicate a communication error."""
-
-
-class ElegooPrinterApiClientAuthenticationError(
-    ElegooPrinterApiClientError,
-):
-    """Exception to indicate an authentication error."""
-=======
     from custom_components.elegoo_printer.elegoo_sdcp.models.printer import PrinterData
->>>>>>> d97d95e6
 
 
 class ElegooPrinterApiClient:
     """Sample API Client."""
 
-<<<<<<< HEAD
-    def __init__(
-        self,
-        ip_address: str,
-        elegoo_printer: ElegooPrinterClient,
-    ) -> None:
-        """Sample API Client."""
-        self._ip_address: str = ip_address
-        self._elegoo_printer: ElegooPrinterClient = elegoo_printer
-
-    async def async_get_data(self) -> PrinterData:
-        """Get data from the API."""
-        self._elegoo_printer.get_printer_attributes()
-        return self._elegoo_printer.get_printer_status()
-=======
     _ip_address: str
     _elegoo_printer: ElegooPrinterClient
     _logger: Logger
@@ -104,5 +68,4 @@
 
     async def retry(self) -> bool:
         """Retry connecting to the printer and getting data."""
-        return await self._elegoo_printer.connect_printer()
->>>>>>> d97d95e6
+        return await self._elegoo_printer.connect_printer()